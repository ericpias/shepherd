--- conflicted
+++ resolved
@@ -2,788 +2,6 @@
 import { Step } from './step';
 import { Shepherd, Tour } from './tour';
 
-<<<<<<< HEAD
-const uniqueId = (function() {
-  let id = 0;
-  return function() {
-    return ++id;
-  };
-})();
-
-/**
- * @param obj
- * @returns {boolean}
- */
-function isUndefined(obj) {
-  return typeof obj === 'undefined';
-}
-
-/**
- * @param obj
- * @returns {*|boolean}
- */
-function isObject(obj) {
-  return obj !== null && typeof obj === 'object' && Array.isArray(obj) === false;
-}
-
-/**
- * @param obj
- * @returns {boolean}
- */
-function isObjectLoose(obj) {
-  return typeof obj === 'object';
-}
-
-/**
- * TODO rewrite the way items are being added to use more performant documentFragment code
- * @param html
- * @returns {HTMLElement}
- */
-function createFromHTML(html) {
-  const el = document.createElement('div');
-  el.innerHTML = html;
-  return el.children[0];
-}
-
-function matchesSelector(el, sel) {
-  let matches;
-  if (!isUndefined(el.matches)) {
-    matches = el.matches;
-  } else if (!isUndefined(el.matchesSelector)) {
-    matches = el.matchesSelector;
-  } else if (!isUndefined(el.msMatchesSelector)) {
-    matches = el.msMatchesSelector;
-  } else if (!isUndefined(el.webkitMatchesSelector)) {
-    matches = el.webkitMatchesSelector;
-  } else if (!isUndefined(el.mozMatchesSelector)) {
-    matches = el.mozMatchesSelector;
-  } else if (!isUndefined(el.oMatchesSelector)) {
-    matches = el.oMatchesSelector;
-  }
-  return matches.call(el, sel);
-}
-
-const positionRe = /^(.+) (top|left|right|bottom|center)$/;
-
-/**
- * @param str
- * @returns {*}
- */
-function parsePosition(str) {
-  if (isObjectLoose(str)) {
-    if (str.hasOwnProperty('element') && str.hasOwnProperty('on')) {
-      return str;
-    }
-    return null;
-  }
-
-  const matches = positionRe.exec(str);
-  if (!matches) {
-    return null;
-  }
-
-  let on = matches[2]; // eslint-disable-line
-  if (on[0] === '[') {
-    on = on.substring(1, on.length - 1);
-  }
-
-  return {
-    'element': matches[1],
-    on
-  };
-}
-
-/**
- * @param obj
- * @param {Array} props
- * @returns {*}
- */
-function parseShorthand(obj, props) {
-  if (obj === null || isUndefined(obj)) {
-    return obj;
-  } else if (isObjectLoose(obj)) {
-    return obj;
-  }
-
-  const vals = obj.split(' ');
-  const out = {};
-  let j = props.length - 1;
-  for (let i = vals.length - 1; i >= 0; i--) {
-    if (j === 0) {
-      out[props[j]] = vals.slice(0, i + 1).join(' ');
-      break;
-    } else {
-      out[props[j]] = vals[i];
-    }
-
-    j--;
-  }
-
-  return out;
-}
-
-class Evented {
-  constructor(/* options = {}*/) {
-    // TODO: do we need this empty constructor?
-  }
-
-  on(event, handler, ctx) {
-    const once = arguments.length <= 3 || arguments[3] === undefined ? false : arguments[3];
-
-    if (typeof this.bindings === 'undefined') {
-      this.bindings = {};
-    }
-    if (typeof this.bindings[event] === 'undefined') {
-      this.bindings[event] = [];
-    }
-    this.bindings[event].push({ handler, ctx, once });
-  }
-
-  once(event, handler, ctx) {
-    this.on(event, handler, ctx, true);
-  }
-
-  off(event, handler) {
-    if (typeof this.bindings === 'undefined' || typeof this.bindings[event] === 'undefined') {
-      return;
-    }
-
-    if (typeof handler === 'undefined') {
-      delete this.bindings[event];
-    } else {
-      let i = 0;
-      while (i < this.bindings[event].length) {
-        if (this.bindings[event][i].handler === handler) {
-          this.bindings[event].splice(i, 1);
-        } else {
-          ++i;
-        }
-      }
-    }
-  }
-
-  trigger(event) {
-    if (typeof this.bindings !== 'undefined' && this.bindings[event]) {
-      const _len = arguments.length;
-      const args = Array(_len > 1 ? _len - 1 : 0);
-      let i = 0;
-
-      for (let _key = 1; _key < _len; _key++) {
-        args[_key - 1] = arguments[_key];
-      }
-
-      while (i < this.bindings[event].length) {
-        const _bindings$event$i = this.bindings[event][i];
-        const { ctx, handler, once } = _bindings$event$i;
-
-        let context = ctx;
-        if (typeof context === 'undefined') {
-          context = this;
-        }
-
-        handler.apply(context, args);
-
-        if (once) {
-          this.bindings[event].splice(i, 1);
-        } else {
-          ++i;
-        }
-      }
-    }
-  }
-
-}
-
-class Step extends Evented {
-  constructor(tour, options) {
-    super(tour, options);
-    this.tour = tour;
-    this.bindMethods();
-    this.setOptions(options);
-    return this;
-  }
-
-  bindMethods() {
-    const methods = [
-      '_show',
-      'show',
-      'hide',
-      'isOpen',
-      'cancel',
-      'complete',
-      'scrollTo',
-      'destroy',
-      'render'
-    ];
-    methods.map((method) => {
-      this[method] = this[method].bind(this);
-    });
-  }
-
-  setOptions(options = {}) {
-    this.options = options;
-    this.destroy();
-
-    this.id = this.options.id || this.id || `step-${ uniqueId() }`;
-
-    const { when } = this.options;
-    if (when) {
-      for (const event in when) {
-        if ({}.hasOwnProperty.call(when, event)) {
-          const handler = when[event];
-          this.on(event, handler, this);
-        }
-      }
-    }
-
-    // Button configuration
-
-    const buttonsJson = JSON.stringify(this.options.buttons);
-    const buttonsAreDefault = isUndefined(buttonsJson) ||
-      buttonsJson === 'true';
-
-    const buttonsAreEmpty = buttonsJson === '{}' ||
-      buttonsJson === '[]' ||
-      buttonsJson === 'null' ||
-      buttonsJson === 'false';
-
-    const buttonsAreArray = !buttonsAreDefault && Array.isArray(this.options.buttons);
-
-    const buttonsAreObject = !buttonsAreDefault && isObject(this.options.buttons);
-
-    // Show default button if undefined or 'true'
-    if (buttonsAreDefault) {
-      this.options.buttons = [{
-        text: 'Next',
-        action: this.tour.next,
-        classes: 'btn'
-      }];
-
-      // Can pass in an object which will assume asingle button
-    } else if (!buttonsAreEmpty && buttonsAreObject) {
-      this.options.buttons = [this.options.buttons];
-
-      // Falsey/empty values or non-object values prevent buttons from rendering
-    } else if (buttonsAreEmpty || !buttonsAreArray) {
-      this.options.buttons = false;
-    }
-  }
-
-  getTour() {
-    return this.tour;
-  }
-
-  bindAdvance() {
-    // An empty selector matches the step element
-    const { event, selector } = parseShorthand(this.options.advanceOn, ['selector', 'event']);
-
-    const handler = (e) => {
-      if (!this.isOpen()) {
-        return;
-      }
-
-      if (!isUndefined(selector)) {
-        if (matchesSelector(e.target, selector)) {
-          this.tour.next();
-        }
-      } else {
-        if (this.el && e.target === this.el) {
-          this.tour.next();
-        }
-      }
-    };
-
-    // TODO: this should also bind/unbind on show/hide
-    document.body.addEventListener(event, handler);
-    this.on('destroy', () => {
-      return document.body.removeEventListener(event, handler);
-    });
-  }
-
-  getAttachTo() {
-    const opts = parsePosition(this.options.attachTo) || {};
-    const returnOpts = Object.assign({}, opts);
-
-    if (typeof opts.element === 'string') {
-      // Can't override the element in user opts reference because we can't
-      // guarantee that the element will exist in the future.
-      try {
-        returnOpts.element = document.querySelector(opts.element);
-      } catch(e) {
-        // TODO
-      }
-      if (!returnOpts.element) {
-        console.error(`The element for this Shepherd step was not found ${opts.element}`);
-      }
-    }
-
-    return returnOpts;
-  }
-
-  setupPopper() {
-    if (isUndefined(Popper)) {
-      throw new Error('Using the attachment feature of Shepherd requires the Popper.js library');
-    }
-
-    const opts = this.getAttachTo();
-    opts.modifiers = opts.modifiers || {};
-    let attachment = opts.on || 'right';
-    opts.positionFixed = false;
-
-    if (isUndefined(opts.element)) {
-      opts.element = document.body;
-      attachment = 'top';
-
-      opts.modifiers = Object.assign({
-        computeStyle: {
-          enabled: true,
-          fn(data) {
-            data.styles = Object.assign({}, data.styles, {
-              left: '50%',
-              top: '50%',
-              transform: 'translate(-50%, -50%)'
-            });
-
-            return data;
-          }
-        }
-      }, opts.modifiers);
-
-      opts.positionFixed = true;
-    }
-
-    const popperOpts = Object.assign({}, {
-      // constraints: [{ // Pretty much handled by popper
-      //     to: 'window',
-      //     pin: true,
-      //     attachment: 'together' // Might be interested in https://popper.js.org/popper-documentation.html#modifiers..keepTogether
-      // }],
-      placement: attachment,
-      arrowElement: this.el.querySelector('.popper__arrow'),
-      modifiers: opts.modifiers,
-      positionFixed: opts.positionFixed
-    }, this.options.popperOptions);
-
-    if (this.popper) {
-      this.popper.destroy();
-    }
-
-    this.el.classList.add('shepherd-element');
-    this.popper = new Popper(opts.element, this.el, popperOpts);
-
-    this.target = opts.element;
-    this.target.classList.add('shepherd-enabled', 'shepherd-target');
-  }
-
-  show() {
-    if (!isUndefined(this.options.beforeShowPromise)) {
-      const beforeShowPromise = this.options.beforeShowPromise();
-      if (!isUndefined(beforeShowPromise)) {
-        return beforeShowPromise.then(() => this._show());
-      }
-    }
-    this._show();
-  }
-
-  _show() {
-    this.trigger('before-show');
-
-    if (!this.el) {
-      this.render();
-    }
-
-    this.el.hidden = false;
-    // We need to manually set styles for < IE11 support
-    this.el.style.display = 'block';
-
-    document.body.setAttribute('data-shepherd-step', this.id);
-
-    this.setupPopper();
-
-    if (this.options.scrollTo) {
-      setTimeout(() => {
-        this.scrollTo();
-      });
-    }
-
-    this.trigger('show');
-  }
-
-  hide() {
-    this.trigger('before-hide');
-
-    if (this.el) {
-      this.el.hidden = true;
-      // We need to manually set styles for < IE11 support
-      this.el.style.display = 'none';
-    }
-
-    document.body.removeAttribute('data-shepherd-step');
-
-    if (this.target) {
-      this.target.classList.remove('shepherd-enabled', 'shepherd-target');
-    }
-
-    if (this.popper) {
-      this.popper.destroy();
-    }
-    this.popper = null;
-
-    this.trigger('hide');
-  }
-
-  isOpen() {
-    return this.el && !this.el.hidden;
-  }
-
-  cancel() {
-    this.tour.cancel();
-    this.trigger('cancel');
-  }
-
-  complete() {
-    this.tour.complete();
-    this.trigger('complete');
-  }
-
-  scrollTo() {
-    const { element } = this.getAttachTo();
-
-    if (!isUndefined(this.options.scrollToHandler)) {
-      this.options.scrollToHandler(element);
-    } else if (!isUndefined(element)) {
-      element.scrollIntoView();
-    }
-  }
-
-  destroy() {
-    if (!isUndefined(this.el) && this.el.parentNode) {
-      this.el.parentNode.removeChild(this.el);
-      delete this.el;
-    }
-
-    if (this.popper) {
-      this.popper.destroy();
-    }
-    this.popper = null;
-
-    this.trigger('destroy');
-  }
-
-  render() {
-    if (!isUndefined(this.el)) {
-      this.destroy();
-    }
-
-    this.el = createFromHTML(`<div class='${ this.options.classes || '' }' data-id='${ this.id }' ${ this.options.idAttribute ? `id="${  this.options.idAttribute  }"` : '' }>`);
-
-    if (this.options.attachTo) {
-      this.el.appendChild(createFromHTML('<div class="popper__arrow" x-arrow></div>'));
-    }
-
-    const content = document.createElement('div');
-    content.classList.add('shepherd-content');
-    this.el.appendChild(content);
-
-    const header = document.createElement('header');
-    header.className = 'shepherd-header';
-    content.appendChild(header);
-
-    if (this.options.title) {
-      header.innerHTML += `<h3 class='shepherd-title'>${ this.options.title }</h3>`;
-      this.el.classList.add('shepherd-has-title');
-    }
-
-    if (this.options.showCancelLink) {
-      const link = createFromHTML('<a href class="shepherd-cancel-link"></a>');
-      header.appendChild(link);
-
-      this.el.classList.add('shepherd-has-cancel-link');
-
-      this.bindCancelLink(link);
-    }
-
-    if (!isUndefined(this.options.text)) {
-      const text = createFromHTML('<main class=\'shepherd-text\'></main>');
-      let paragraphs = this.options.text;
-
-      if (typeof paragraphs === 'function') {
-        paragraphs = paragraphs.call(this, text);
-      }
-
-      if (paragraphs instanceof HTMLElement) {
-        text.appendChild(paragraphs);
-      } else {
-        if (typeof paragraphs === 'string') {
-          paragraphs = [paragraphs];
-        }
-
-        paragraphs.map((paragraph) => {
-          text.innerHTML += `<p>${ paragraph }</p>`;
-        });
-      }
-
-      content.appendChild(text);
-    }
-
-    if (this.options.buttons) {
-      const footer = document.createElement('footer');
-      footer.className = 'shepherd-footer';
-      const buttons = createFromHTML('<ul class=\'shepherd-buttons\'></ul>');
-
-      this.options.buttons.map((cfg) => {
-        const button = createFromHTML(`<li><a class='shepherd-button ${ cfg.classes || '' }'>${ cfg.text }</a>`);
-        buttons.appendChild(button);
-        this.bindButtonEvents(cfg, button.querySelector('a'));
-      });
-
-      footer.appendChild(buttons);
-      content.appendChild(footer);
-    }
-
-    const { renderLocation } = this.options;
-
-    if (renderLocation) {
-      if (renderLocation instanceof HTMLElement) {
-        renderLocation.appendChild(this.el);
-      } else if (typeof renderLocation === 'string') {
-        document.querySelector(renderLocation).appendChild(this.el);
-      }
-    } else {
-      document.body.appendChild(this.el);
-    }
-
-    this.setupPopper();
-
-    if (this.options.advanceOn) {
-      this.bindAdvance();
-    }
-  }
-
-  bindCancelLink(link) {
-    link.addEventListener('click', (e) => {
-      e.preventDefault();
-      this.cancel();
-    });
-  }
-
-  bindButtonEvents(cfg, el) {
-    cfg.events = cfg.events || {};
-    if (!isUndefined(cfg.action)) {
-      // Including both a click event and an action is not supported
-      cfg.events.click = cfg.action;
-    }
-
-    for (const event in cfg.events) {
-      if ({}.hasOwnProperty.call(cfg.events, event)) {
-        let handler = cfg.events[event];
-        if (typeof handler === 'string') {
-          const page = handler;
-          handler = () => this.tour.show(page);
-        }
-        el.addEventListener(event, handler);
-      }
-    }
-
-    this.on('destroy', () => {
-      for (const event in cfg.events) {
-        if ({}.hasOwnProperty.call(cfg.events, event)) {
-          const handler = cfg.events[event];
-          el.removeEventListener(event, handler);
-        }
-      }
-    });
-  }
-
-}
-
-class Tour extends Evented {
-  constructor(options = {}) {
-    super(options);
-    this.bindMethods();
-    this.options = options;
-    this.steps = this.options.steps || [];
-
-    // Pass these events onto the global Shepherd object
-    const events = ['complete', 'cancel', 'start', 'show', 'active', 'inactive'];
-    events.map((event) => {
-      ((e) => {
-        this.on(e, (opts) => {
-          opts = opts || {};
-          opts.tour = this;
-          Shepherd.trigger(e, opts);
-        });
-      })(event);
-    });
-
-    return this;
-  }
-
-  bindMethods() {
-    const methods = [
-      'next',
-      'back',
-      'cancel',
-      'complete'
-    ];
-    methods.map((method) => {
-      this[method] = this[method].bind(this);
-    });
-  }
-
-  addStep(name, step) {
-    if (isUndefined(step)) {
-      step = name;
-    }
-
-    if (!(step instanceof Step)) {
-      if (typeof name === 'string' || typeof name === 'number') {
-        step.id = name.toString();
-      }
-      step = Object.assign({}, this.options.defaults, step);
-      step = new Step(this, step);
-    } else {
-      step.tour = this;
-    }
-
-    this.steps.push(step);
-    return step;
-  }
-
-  removeStep(name) {
-    const current = this.getCurrentStep();
-
-    for (let i = 0; i < this.steps.length; ++i) {
-      const step = this.steps[i];
-      if (step.id === name) {
-        if (step.isOpen()) {
-          step.hide();
-        }
-        step.destroy();
-        this.steps.splice(i, 1);
-        break;
-      }
-    }
-
-    if (current && current.id === name) {
-      this.currentStep = undefined;
-
-      if (this.steps.length) {
-        this.show(0);
-      } else {
-        this.cancel();
-      }
-    }
-  }
-
-  getById(id) {
-    for (let i = 0; i < this.steps.length; ++i) {
-      const step = this.steps[i];
-      if (step.id === id) {
-        return step;
-      }
-    }
-  }
-
-  getCurrentStep() {
-    return this.currentStep;
-  }
-
-  next() {
-    const index = this.steps.indexOf(this.currentStep);
-
-    if (index === this.steps.length - 1) {
-      this.complete();
-    } else {
-      this.show(index + 1, true);
-    }
-  }
-
-  back() {
-    const index = this.steps.indexOf(this.currentStep);
-    this.show(index - 1, false);
-  }
-
-  /**
-   * Calls done() triggering the 'cancel' event
-   */
-  cancel() {
-    this.done('cancel');
-  }
-
-  /**
-   * Calls done() triggering the 'complete' event
-   */
-  complete() {
-    this.done('complete');
-  }
-
-  /**
-   * Called whenever the tour is cancelled or completed, basically anytime we exit the tour
-   * @param event
-   */
-  done(event) {
-    if (this.currentStep) {
-      this.currentStep.hide();
-    }
-
-    this.trigger(event);
-
-    Shepherd.activeTour.steps.forEach((step) => {
-      step.destroy();
-    });
-    Shepherd.activeTour = null;
-    document.body.classList.remove('shepherd-active');
-    this.trigger('inactive', { tour: this });
-  }
-
-  show(key = 0, forward = true) {
-    if (this.currentStep) {
-      this.currentStep.hide();
-    } else {
-      document.body.classList.add('shepherd-active');
-      this.trigger('active', { tour: this });
-    }
-
-    Shepherd.activeTour = this;
-
-    let next;
-
-    if (typeof key === 'string') {
-      next = this.getById(key);
-    } else {
-      next = this.steps[key];
-    }
-
-    if (next) {
-      if (!isUndefined(next.options.showOn) && !next.options.showOn()) {
-        const index = this.steps.indexOf(next);
-        const nextIndex = forward ? index + 1 : index - 1;
-        this.show(nextIndex, forward);
-      } else {
-        this.trigger('show', {
-          step: next,
-          previous: this.currentStep
-        });
-
-        this.currentStep = next;
-        next.show();
-      }
-    }
-  }
-
-  start() {
-    this.trigger('start');
-
-    this.currentStep = null;
-    this.next();
-  }
-
-}
-
-const Shepherd = new Evented();
-=======
->>>>>>> ecf9c94b
 Object.assign(Shepherd, { Tour, Step, Evented });
 
 export default Shepherd;